package io.aparker.otelbrot.orchestrator.service;

import io.aparker.otelbrot.commons.model.TileResult;
import io.aparker.otelbrot.commons.model.TileSpec;
import io.aparker.otelbrot.orchestrator.model.FractalJob;
import io.aparker.otelbrot.orchestrator.model.JobStatus;
import io.aparker.otelbrot.orchestrator.model.RenderRequest;
import io.aparker.otelbrot.orchestrator.repository.JobRepository;
import io.aparker.otelbrot.orchestrator.repository.TileRepository;
import io.fabric8.kubernetes.api.model.batch.v1.Job;
import io.fabric8.kubernetes.api.model.batch.v1.JobBuilder;
import io.fabric8.kubernetes.client.KubernetesClient;
import io.opentelemetry.api.trace.Span;
import io.opentelemetry.api.trace.StatusCode;
import io.opentelemetry.api.trace.Tracer;
import io.opentelemetry.context.Context;
import io.opentelemetry.context.propagation.TextMapPropagator;
<<<<<<< HEAD
import org.slf4j.Logger;
import org.slf4j.LoggerFactory;
import org.springframework.beans.factory.annotation.Value;
import org.springframework.stereotype.Service;

=======
import io.opentelemetry.instrumentation.annotations.SpanAttribute;
import io.opentelemetry.instrumentation.annotations.WithSpan;
>>>>>>> 7bbff772
import java.time.ZonedDateTime;
import java.time.temporal.ChronoUnit;
import java.util.ArrayList;
import java.util.HashMap;
import java.util.List;
import java.util.Map;
import java.util.Optional;
import java.util.UUID;
import org.slf4j.Logger;
import org.slf4j.LoggerFactory;
import org.springframework.beans.factory.annotation.Value;
import org.springframework.stereotype.Service;

/**
 * Service for orchestrating fractal rendering jobs
 */
@Service
public class OrchestrationService {

    private static final Logger logger = LoggerFactory.getLogger(
        OrchestrationService.class
    );

    private final KubernetesClient kubernetesClient;
    private final JobRepository jobRepository;
    private final TileRepository tileRepository;
    private final WebSocketService webSocketService;
    private final TextMapPropagator propagator;

    @Value("${kubernetes.namespace:otelbrot}")
    private String namespace;

    // Configurable values
    @Value("${app.worker.image:otel-monte/worker:latest}")
    private String workerImage;

    @Value("${app.worker.cpu.request:1000m}")
    private String workerCpuRequest;

    @Value("${app.worker.memory.request:1024Mi}")
    private String workerMemoryRequest;

    @Value("${app.tile.max-size:256}")
    private int maxTileSize;

    @Value("${app.worker.max-concurrent:2}")
    private int maxConcurrentWorkers;

    @Value("${app.worker.image-pull-policy:Never}")
    private String imagePullPolicy;

    // Keep track of active worker count
    private int activeWorkerCount = 0;

    // Flag to indicate if cleanup is enabled
    @Value("${app.worker.cleanup-completed:true}")
    private boolean cleanupCompletedJobs;

    public OrchestrationService(
        KubernetesClient kubernetesClient,
        JobRepository jobRepository,
        TileRepository tileRepository,
        WebSocketService webSocketService,
        Tracer tracer,
        TextMapPropagator propagator
    ) {
        this.kubernetesClient = kubernetesClient;
        this.jobRepository = jobRepository;
        this.tileRepository = tileRepository;
        this.webSocketService = webSocketService;
        this.propagator = propagator;
    }

    /**
     * Get the number of available CPU cores in the Kubernetes cluster
     * or use a default value if unable to determine
     */
    private int getAvailableCores() {
        try {
            // Get the available CPU resources from the Kubernetes cluster
            return Math.max(Runtime.getRuntime().availableProcessors() - 1, 1);
        } catch (Exception e) {
            logger.warn(
                "Unable to determine available CPU cores, using default value",
                e
            );
            return 2; // Default to 2 cores if we can't determine
        }
    }

    /**
     * Create a new fractal rendering job
     */
    @WithSpan("OrchestrationService.createRenderJob")
    public FractalJob createRenderJob(
        @SpanAttribute("request") RenderRequest request
    ) {
        // Create and save the job
        FractalJob job = FractalJob.fromRenderRequest(request);
        jobRepository.save(job);

        // Set current span attributes
        Span.current().setAttribute("job.id", job.getJobId());
        logger.info("Created new fractal job: {}", job.getJobId());

        // Initialize preview job
        createPreviewJob(job);

        // Initialize detailed tiles
        createDetailJobs(job);

        // Send initial progress update
        webSocketService.sendProgressUpdate(job, 0);

        return job;
    }

    /**
     * Process a completed tile result
     */
    @WithSpan("OrchestrationService.processTileResult")
    public void processTileResult(
        @SpanAttribute("job.id") String jobId,
        @SpanAttribute("tile.id") String tileId,
        TileResult result
    ) {
        Span.current().setAttribute("service.name", "otelbrot-orchestrator");

        logger.info(
            "Processing tile result for job: {}, tile: {}",
            result.getJobId(),
            result.getTileId()
        );

        // Save the tile result
        tileRepository.saveTileResult(result);

        // Update job progress
        jobRepository.incrementCompletedTiles(jobId);

        // Decrement active worker count and clean up the K8s job if needed
        decrementActiveWorkerCount(jobId, tileId);

        // Get updated job state
        Optional<FractalJob> jobOpt = jobRepository.findById(jobId);
        if (jobOpt.isPresent()) {
            FractalJob job = jobOpt.get();

            // Update job status if needed
            if (
                job.getCompletedTiles() == 1 &&
                job.getStatus() == JobStatus.PROCESSING
            ) {
                // First tile completed - set to preview ready
                job.setStatus(JobStatus.PREVIEW_READY);
                jobRepository.save(job);
                Span.current().setAttribute("job.status", "PREVIEW_READY");
            } else if (
                job.getCompletedTiles() == job.getTotalTiles() &&
                job.getTotalTiles() > 0
            ) {
                // All tiles completed - mark job as completed
                job.setStatus(JobStatus.COMPLETED);
                jobRepository.save(job);
                Span.current().setAttribute("job.status", "COMPLETED");
                Span.current()
                    .setAttribute("job.tiles.total", job.getTotalTiles());
                logger.info(
                    "Job {} is now complete. All {} tiles received.",
                    jobId,
                    job.getTotalTiles()
                );

                // Clean up all Kubernetes jobs for this completed job
                if (cleanupCompletedJobs) {
                    cleanupKubernetesJobs(jobId);
                }
            }

            // Calculate elapsed time
            long elapsedTimeMs = ChronoUnit.MILLIS.between(
                job.getCreatedAt(),
                ZonedDateTime.now()
            );
            Span.current().setAttribute("job.elapsed_ms", elapsedTimeMs);

            // Send WebSocket updates - send tile update first, then progress
            webSocketService.sendTileUpdate(result);
            webSocketService.sendProgressUpdate(job, elapsedTimeMs);
        }
    }

    /**
     * Clean up Kubernetes jobs for a completed fractal job
     */
    @WithSpan("OrchestrationService.cleanupKubernetesJobs")
    private void cleanupKubernetesJobs(@SpanAttribute("job.id") String jobId) {
        try {
            logger.info(
                "Cleaning up Kubernetes jobs for completed job: {}",
                jobId
            );

            // Delete all Kubernetes jobs with this fractal job ID
            kubernetesClient
                .batch()
                .v1()
                .jobs()
                .inNamespace(namespace)
                .withLabel("fractal-job-id", jobId)
                .delete();

            logger.info(
                "Successfully cleaned up Kubernetes jobs for job: {}",
                jobId
            );
        } catch (Exception e) {
            logger.warn(
                "Error cleaning up Kubernetes jobs: {}",
                e.getMessage()
            );
            Span.current().recordException(e);
            Span.current().setStatus(StatusCode.ERROR, e.getMessage());
        }
    }

    /**
     * Decrement the active worker count when a worker completes its task
     * and clean up the Kubernetes job if enabled
     */
    @WithSpan("OrchestrationService.decrementActiveWorkerCount")
    private synchronized void decrementActiveWorkerCount(
        @SpanAttribute("job.id") String jobId,
        @SpanAttribute("tile.id") String tileId
    ) {
        Span.current().setAttribute("service.name", "otelbrot-orchestrator");

        activeWorkerCount = Math.max(0, activeWorkerCount - 1);
        Span.current().setAttribute("workers.active", activeWorkerCount);
        logger.debug(
            "Decremented active worker count to {} after completion of tile {}",
            activeWorkerCount,
            tileId
        );

        // Clean up the individual Kubernetes job if enabled
        if (cleanupCompletedJobs) {
            cleanupTileJob(jobId, tileId);
        }

        // Process any queued jobs now that we have capacity
        processJobQueue();

        Span.current().addEvent("Worker count decremented and queue processed");
    }

    /**
     * Clean up a specific Kubernetes job for a tile
     */
    @WithSpan("Kubernetes.cleanupJob")
    private void cleanupTileJob(
        @SpanAttribute("kubernetes.job.id") String jobId,
        @SpanAttribute("kubernetes.tile.id") String tileId
    ) {
        Span.current().setAttribute("service.name", "otelbrot-orchestrator");
        Span.current().setAttribute("kubernetes.namespace", namespace);

        try {
            kubernetesClient
                .batch()
                .v1()
                .jobs()
                .inNamespace(namespace)
                .withLabel("fractal-job-id", jobId)
                .withLabel("fractal-tile-id", tileId)
                .delete();

            logger.debug("Cleaned up Kubernetes job for tile: {}", tileId);
            Span.current().addEvent("Kubernetes job deleted");
        } catch (Exception e) {
            logger.warn(
                "Error cleaning up Kubernetes job for tile {}: {}",
                tileId,
                e.getMessage()
            );
            Span.current().recordException(e);
            Span.current().setStatus(StatusCode.ERROR, e.getMessage());
        }
    }

    /**
     * Get job status
     */
    public Optional<FractalJob> getJobStatus(String jobId) {
        return jobRepository.findById(jobId);
    }

    /**
     * Cancel a job
     */
    @WithSpan("OrchestrationService.cancelJob")
    public boolean cancelJob(@SpanAttribute("job.id") String jobId) {
        logger.info("Cancelling job: {}", jobId);

        // Update job status
        jobRepository.updateStatus(jobId, JobStatus.CANCELLED);

        // Delete Kubernetes jobs
        kubernetesClient
            .batch()
            .v1()
            .jobs()
            .inNamespace(namespace)
            .withLabel("fractal-job-id", jobId)
            .delete();

        logger.info("Deleted Kubernetes jobs for jobId {}", jobId);
        return true;
    }

    /**
     * Create a low-resolution preview job
     */
    @WithSpan("OrchestrationService.createPreviewJob")
    private void createPreviewJob(
        @SpanAttribute("job.id") String jobId,
        FractalJob job
    ) {
        Span.current().setAttribute("service.name", "otelbrot-orchestrator");

        // Create the preview tile spec
        TileSpec previewSpec = new TileSpec.Builder()
            .jobId(job.getJobId())
            .tileId("preview")
            .xMin(job.getCenterX() - job.getZoom())
            .yMin(job.getCenterY() - job.getZoom())
            .xMax(job.getCenterX() + job.getZoom())
            .yMax(job.getCenterY() + job.getZoom())
            .width(Math.min(job.getWidth(), 256)) // Low resolution for preview
            .height(Math.min(job.getHeight(), 256))
            .maxIterations(Math.min(job.getMaxIterations(), 100)) // Fewer iterations for speed
            .colorScheme(job.getColorScheme())
            .pixelStartX(0)
            .pixelStartY(0)
            .build();
        Span.current().setAttribute("tile.spec", previewSpec.toString());
        Span.current().setAttribute("tile.id", "preview");
        Span.current().setAttribute("tile.priority", "high");

        // Create and launch a worker pod
        createWorkerJob(previewSpec, true);

        // Update job status and count
        jobRepository.updateStatus(job.getJobId(), JobStatus.PROCESSING);
        jobRepository.updateProgress(
            job.getJobId(),
            0,
            1 + calculateTileCount(job)
        );

        logger.info("Created preview job for fractal job: {}", job.getJobId());
        Span.current().addEvent("Preview job created");
    }

    /**
     * Create a low-resolution preview job - convenience method
     */
    private void createPreviewJob(FractalJob job) {
        createPreviewJob(job.getJobId(), job);
    }

    /**
     * Create detailed tile jobs
     */
    @WithSpan("OrchestrationService.createDetailJobs")
    private void createDetailJobs(
        @SpanAttribute("job.id") String jobId,
        FractalJob job
    ) {
        Span.current().setAttribute("service.name", "otelbrot-orchestrator");

        // Partition the rendering area into tiles
        List<TileSpec> tiles = partitionIntoTiles(job);
        Span.current().setAttribute("tiles.count", tiles.size());

        // Create a worker pod for each tile
        for (TileSpec tile : tiles) {
            createDetailTile(job.getJobId(), tile);
        }

        logger.info(
            "Created {} detail jobs for fractal job: {}",
            tiles.size(),
            job.getJobId()
        );
        Span.current().addEvent("All detail jobs created");
    }

    /**
     * Create a single detail tile job
     */
    @WithSpan("OrchestrationService.createDetailTile")
    private void createDetailTile(
        @SpanAttribute("job.id") String jobId,
        @SpanAttribute("tile.id") String tileId,
        TileSpec tile
    ) {
        Span.current().setAttribute("service.name", "otelbrot-orchestrator");

        createWorkerJob(tile, false);
        Span.current().addEvent("Detail tile job scheduled");
    }

    /**
     * Create a single detail tile job - convenience method
     */
    private void createDetailTile(String jobId, TileSpec tile) {
        createDetailTile(jobId, tile.getTileId(), tile);
    }

    /**
     * Create detailed tile jobs - convenience method
     */
    private void createDetailJobs(FractalJob job) {
        createDetailJobs(job.getJobId(), job);
    }

    /**
     * Create a Kubernetes job for a worker, with concurrency control
     */
<<<<<<< HEAD
    private synchronized void createWorkerJob(TileSpec tileSpec, boolean isPriority) {
        // First check if we have a current span
        Span currentSpan = Span.current();
        Context currentContext = Context.current();
        
        // Log detailed information about the current context to debug trace propagation
        if (currentSpan != null && !currentSpan.equals(Span.getInvalid())) {
            logger.info("Creating worker job with current span: traceId={}, spanId={}", 
                currentSpan.getSpanContext().getTraceId(),
                currentSpan.getSpanContext().getSpanId());
        } else {
            logger.warn("No current span found when creating worker job");
        }
        
        // Always make our spans have valid trace IDs by using a new context if the current one is invalid
        Context parentContext = currentContext;
        if (currentSpan == null || currentSpan.equals(Span.getInvalid())) {
            // Create a completely new trace
            parentContext = Context.root();
            logger.warn("Creating new trace for worker job - no parent context available");
        }
        
        // Create a span for this operation with a valid parent context
        Span span = tracer.spanBuilder("OrchestrationService.createWorkerJob")
                .setParent(parentContext)
                .setAttribute("job.id", tileSpec.getJobId())
                .setAttribute("tile.id", tileSpec.getTileId())
                .setAttribute("tile.priority", isPriority ? "high" : "normal")
                .startSpan();
                
        logger.info("Created worker job span: traceId={}, spanId={}", 
            span.getSpanContext().getTraceId(), 
            span.getSpanContext().getSpanId());
        try {
            // Check if we're at maximum worker capacity and this is not a priority job
            int maxWorkers = Math.min(getAvailableCores(), maxConcurrentWorkers);
            
            if (activeWorkerCount >= maxWorkers && !isPriority) {
                logger.info("Deferring worker job for tile {} due to reaching max concurrency ({}/{})", 
                    tileSpec.getTileId(), activeWorkerCount, maxWorkers);
                
                // For non-priority jobs, defer creation and return - they'll be created
                // as workers complete and capacity becomes available
                addToJobQueue(tileSpec);
                return;
            }
            
            // Generate unique name for the job
            String jobId = tileSpec.getJobId();
            String tileId = tileSpec.getTileId();
            // Safely handle strings that might be shorter than 8 characters
            String jobIdPrefix = jobId.length() >= 8 ? jobId.substring(0, 8) : jobId;
            String tileIdPrefix = tileId.length() >= 8 ? tileId.substring(0, 8) : tileId;
            String name = "fractal-" + jobIdPrefix + "-" + tileIdPrefix;
            
            // Create labels
            Map<String, String> labels = new HashMap<>();
            labels.put("app", "otelbrot-worker");
            labels.put("fractal-job-id", jobId);
            labels.put("fractal-tile-id", tileId);
            labels.put("priority", isPriority ? "high" : "normal");

            Map<String, String> annotations = new HashMap<>();
            annotations.put("instrumentation.opentelemetry.io/inject-java", enableAgent);
            logger.info("Setting OpenTelemetry annotations: {}", annotations);
            
            // Add a TTL for automatic cleanup if we're not manually cleaning up
            Integer ttlSecondsAfterFinished = cleanupCompletedJobs ? null : 300; // 5 minutes TTL
            
            // Create the job
            Job job = new JobBuilder()
                    .withNewMetadata()
                        .withName(name)
                        .withLabels(labels)
                        .withAnnotations(annotations)
                    .endMetadata()
                    .withNewSpec()
                        .withBackoffLimit(2)
                        .withTtlSecondsAfterFinished(ttlSecondsAfterFinished)
                        .withNewTemplate()
                            .withNewMetadata()
                                .withLabels(labels)
                                .withAnnotations(annotations) 
                            .endMetadata()
                            .withNewSpec()
                                .withRestartPolicy("Never")
                                .addNewVolume()
                                    .withName("otel-agent-config-volume")
                                    .withNewConfigMap()
                                        .withName("otel-agent-worker-config")
                                    .endConfigMap()
                                .endVolume()
                                .addNewContainer()
                                    .withName("worker")
                                    .withImage(workerImage)
                                    .withImagePullPolicy("IfNotPresent")
                                    .addNewVolumeMount()
                                        .withName("otel-agent-config-volume")
                                        .withMountPath("/etc/otel")
                                    .endVolumeMount()
                                    .addNewEnv()
                                        .withName("OTEL_EXPERIMENTAL_CONFIG_FILE")
                                        .withValue("/etc/otel/otel-agent-worker-config.yaml")
                                    .endEnv()
                                    .addNewEnv()
                                        .withName("TILE_SPEC_JOB_ID")
                                        .withValue(tileSpec.getJobId())
                                    .endEnv()
                                    .addNewEnv()
                                        .withName("TILE_SPEC_TILE_ID")
                                        .withValue(tileSpec.getTileId())
                                    .endEnv()
                                    .addNewEnv()
                                        .withName("TILE_SPEC_X_MIN")
                                        .withValue(String.valueOf(tileSpec.getXMin()))
                                    .endEnv()
                                    .addNewEnv()
                                        .withName("TILE_SPEC_Y_MIN")
                                        .withValue(String.valueOf(tileSpec.getYMin()))
                                    .endEnv()
                                    .addNewEnv()
                                        .withName("TILE_SPEC_X_MAX")
                                        .withValue(String.valueOf(tileSpec.getXMax()))
                                    .endEnv()
                                    .addNewEnv()
                                        .withName("TILE_SPEC_Y_MAX")
                                        .withValue(String.valueOf(tileSpec.getYMax()))
                                    .endEnv()
                                    .addNewEnv()
                                        .withName("TILE_SPEC_WIDTH")
                                        .withValue(String.valueOf(tileSpec.getWidth()))
                                    .endEnv()
                                    .addNewEnv()
                                        .withName("TILE_SPEC_HEIGHT")
                                        .withValue(String.valueOf(tileSpec.getHeight()))
                                    .endEnv()
                                    .addNewEnv()
                                        .withName("TILE_SPEC_MAX_ITERATIONS")
                                        .withValue(String.valueOf(tileSpec.getMaxIterations()))
                                    .endEnv()
                                    .addNewEnv()
                                        .withName("TILE_SPEC_COLOR_SCHEME")
                                        .withValue(tileSpec.getColorScheme())
                                    .endEnv()
                                    .addNewEnv()
                                        .withName("TILE_SPEC_PIXEL_START_X")
                                        .withValue(String.valueOf(tileSpec.getPixelStartX()))
                                    .endEnv()
                                    .addNewEnv()
                                        .withName("TILE_SPEC_PIXEL_START_Y")
                                        .withValue(String.valueOf(tileSpec.getPixelStartY()))
                                    .endEnv()
                                    
                                    // Add OpenTelemetry trace context using W3C standard environment variables
                                    .addNewEnv()
                                        .withName("TRACEPARENT")
                                        .withValue(getTraceParentFromSpan(span))
                                    .endEnv()
                                    .addNewEnv()
                                        .withName("TRACESTATE")
                                        .withValue(getTraceStateFromSpan(span))
                                    .endEnv()
                                    .withNewResources()
                                        .addToRequests("cpu", new io.fabric8.kubernetes.api.model.Quantity(workerCpuRequest))
                                        .addToRequests("memory", new io.fabric8.kubernetes.api.model.Quantity(workerMemoryRequest))
                                        .addToLimits("cpu", new io.fabric8.kubernetes.api.model.Quantity("1000m"))
                                        .addToLimits("memory", new io.fabric8.kubernetes.api.model.Quantity("1024Mi"))
                                    .endResources()
                                .endContainer()
                            .endSpec()
                        .endTemplate()
                    .endSpec()
                    .build();
            
            // Create the job in Kubernetes with correct namespace
            kubernetesClient.batch().v1().jobs().inNamespace(namespace).resource(job).create();
            
            // Increment active worker count
            activeWorkerCount++;
            
            logger.info("Created worker job: {} for tile: {} (active workers: {})", 
                name, tileId, activeWorkerCount);
        } finally {
            span.end();
=======
    @WithSpan("OrchestrationService.createWorkerJob")
    private synchronized void createWorkerJob(
        @SpanAttribute("job.id") String jobId,
        @SpanAttribute("tile.id") String tileId,
        @SpanAttribute("tile.priority") boolean isPriority,
        TileSpec tileSpec
    ) {
        Span.current().setAttribute("service.name", "otelbrot-orchestrator");

        // Check if we're at maximum worker capacity and this is not a priority job
        int maxWorkers = Math.min(getAvailableCores(), maxConcurrentWorkers);

        if (activeWorkerCount >= maxWorkers && !isPriority) {
            logger.info(
                "Deferring worker job for tile {} due to reaching max concurrency ({}/{})",
                tileSpec.getTileId(),
                activeWorkerCount,
                maxWorkers
            );

            // For non-priority jobs, defer creation and return - they'll be created
            // as workers complete and capacity becomes available
            addToJobQueue(tileSpec);
            return;
>>>>>>> 7bbff772
        }

        // Generate unique name for the job
        // Safely handle strings that might be shorter than 8 characters
        String jobIdPrefix = jobId.length() >= 8
            ? jobId.substring(0, 8)
            : jobId;
        String tileIdPrefix = tileId.length() >= 8
            ? tileId.substring(0, 8)
            : tileId;
        String name = "fractal-" + jobIdPrefix + "-" + tileIdPrefix;

        // Create labels
        Map<String, String> labels = new HashMap<>();
        labels.put("app", "otelbrot-worker");
        labels.put("fractal-job-id", jobId);
        labels.put("fractal-tile-id", tileId);
        labels.put("priority", isPriority ? "high" : "normal");

        // Add a TTL for automatic cleanup if we're not manually cleaning up
        Integer ttlSecondsAfterFinished = cleanupCompletedJobs ? null : 300; // 5 minutes TTL

        // Create the job
        Job job = new JobBuilder()
            .withNewMetadata()
            .withName(name)
            .withLabels(labels)
            .endMetadata()
            .withNewSpec()
            .withBackoffLimit(2)
            .withTtlSecondsAfterFinished(ttlSecondsAfterFinished)
            .withNewTemplate()
            .withNewMetadata()
            .withLabels(labels)
            // No OpenTelemetry annotation - Go instrumentation is built-in
            .endMetadata()
            .withNewSpec()
            .withRestartPolicy("Never")
            // Add the OpenTelemetry config volume to the pod
            .addNewVolume()
            .withName("go-worker-otel-config")
            .withNewConfigMap()
            .withName("go-worker-otel-config")
            .endConfigMap()
            .endVolume()
            .addNewContainer()
            .withName("worker")
            .withImage(workerImage)
            .withImagePullPolicy(imagePullPolicy)
            .addNewEnv()
            .withName("ORCHESTRATOR_URL")
            .withValue("http://orchestrator.otelbrot.svc.cluster.local:8080")
            .endEnv()
            .addNewEnv()
            .withName("TILE_SPEC_JOB_ID")
            .withValue(tileSpec.getJobId())
            .endEnv()
            .addNewEnv()
            .withName("TILE_SPEC_TILE_ID")
            .withValue(tileSpec.getTileId())
            .endEnv()
            .addNewEnv()
            .withName("TILE_SPEC_X_MIN")
            .withValue(String.valueOf(tileSpec.getXMin()))
            .endEnv()
            .addNewEnv()
            .withName("TILE_SPEC_Y_MIN")
            .withValue(String.valueOf(tileSpec.getYMin()))
            .endEnv()
            .addNewEnv()
            .withName("TILE_SPEC_X_MAX")
            .withValue(String.valueOf(tileSpec.getXMax()))
            .endEnv()
            .addNewEnv()
            .withName("TILE_SPEC_Y_MAX")
            .withValue(String.valueOf(tileSpec.getYMax()))
            .endEnv()
            .addNewEnv()
            .withName("TILE_SPEC_WIDTH")
            .withValue(String.valueOf(tileSpec.getWidth()))
            .endEnv()
            .addNewEnv()
            .withName("TILE_SPEC_HEIGHT")
            .withValue(String.valueOf(tileSpec.getHeight()))
            .endEnv()
            .addNewEnv()
            .withName("TILE_SPEC_MAX_ITERATIONS")
            .withValue(String.valueOf(tileSpec.getMaxIterations()))
            .endEnv()
            .addNewEnv()
            .withName("TILE_SPEC_COLOR_SCHEME")
            .withValue(tileSpec.getColorScheme())
            .endEnv()
            .addNewEnv()
            .withName("TILE_SPEC_PIXEL_START_X")
            .withValue(String.valueOf(tileSpec.getPixelStartX()))
            .endEnv()
            .addNewEnv()
            .withName("TILE_SPEC_PIXEL_START_Y")
            .withValue(String.valueOf(tileSpec.getPixelStartY()))
            .endEnv()
            // Add OpenTelemetry trace context using W3C standard environment variables
            .addNewEnv()
            .withName("TRACEPARENT")
            .withValue(getTraceparent())
            .endEnv()
            .addNewEnv()
            .withName("TRACESTATE")
            .withValue(getCurrentTraceState())
            .endEnv()
            // Mount the OpenTelemetry config
            .addNewVolumeMount()
            .withName("go-worker-otel-config")
            .withMountPath("/app/config")
            .withReadOnly(true)
            .endVolumeMount()
            // Set environment variable for OpenTelemetry config file
            .addNewEnv()
            .withName("OTEL_CONFIG_FILE")
            .withValue("/app/config/otel-config.yaml")
            .endEnv()
            .withNewResources()
            .addToRequests(
                "cpu",
                new io.fabric8.kubernetes.api.model.Quantity(workerCpuRequest)
            )
            .addToRequests(
                "memory",
                new io.fabric8.kubernetes.api.model.Quantity(
                    workerMemoryRequest
                )
            )
            .addToLimits(
                "cpu",
                new io.fabric8.kubernetes.api.model.Quantity("1000m")
            )
            .addToLimits(
                "memory",
                new io.fabric8.kubernetes.api.model.Quantity("1024Mi")
            )
            .endResources()
            .endContainer()
            .endSpec()
            .endTemplate()
            .endSpec()
            .build();

        // Create the job in Kubernetes with correct namespace
        kubernetesClient
            .batch()
            .v1()
            .jobs()
            .inNamespace(namespace)
            .resource(job)
            .create();

        // Increment active worker count
        activeWorkerCount++;

        logger.info(
            "Created worker job: {} for tile: {} (active workers: {})",
            name,
            tileId,
            activeWorkerCount
        );
    }

    /**
     * Create a Kubernetes job for a worker - convenience method
     */
    private void createWorkerJob(TileSpec tileSpec, boolean isPriority) {
        createWorkerJob(
            tileSpec.getJobId(),
            tileSpec.getTileId(),
            isPriority,
            tileSpec
        );
    }

    // Queue for pending jobs waiting for resources
    private final List<TileSpec> pendingJobs = new ArrayList<>();

    /**
     * Add a job to the queue for later execution
     */
    private void addToJobQueue(TileSpec tileSpec) {
        pendingJobs.add(tileSpec);
        logger.debug(
            "Added tile {} to pending queue. Queue size: {}",
            tileSpec.getTileId(),
            pendingJobs.size()
        );
    }

    /**
     * Process queued jobs when resources become available
     * Called when a worker completes
     */
    @WithSpan("OrchestrationService.processJobQueue")
    private synchronized void processJobQueue() {
        Span.current().setAttribute("service.name", "otelbrot-orchestrator");

        // Only process if we have pending jobs and capacity
        int maxWorkers = Math.min(getAvailableCores(), maxConcurrentWorkers);
        Span.current().setAttribute("workers.max", maxWorkers);
        Span.current().setAttribute("workers.active", activeWorkerCount);
        Span.current().setAttribute("queue.size", pendingJobs.size());

        // Check if we have capacity to process more jobs
        if (!pendingJobs.isEmpty() && activeWorkerCount < maxWorkers) {
            int availableSlots = maxWorkers - activeWorkerCount;
            int jobsToProcess = Math.min(availableSlots, pendingJobs.size());
            Span.current()
                .setAttribute("queue.slots_available", availableSlots);
            Span.current().setAttribute("queue.jobs_to_process", jobsToProcess);

            logger.info(
                "Processing {} jobs from queue (queue size: {}, available slots: {})",
                jobsToProcess,
                pendingJobs.size(),
                availableSlots
            );

            for (int i = 0; i < jobsToProcess; i++) {
                TileSpec nextJob = pendingJobs.remove(0);
                processQueuedJob(nextJob);
            }

            Span.current().addEvent("Queue processing completed");
        } else {
            if (pendingJobs.isEmpty()) {
                Span.current().addEvent("No pending jobs to process");
            } else {
                Span.current().addEvent("No available capacity for processing");
            }
        }
    }

    /**
     * Process a single queued job
     */
    @WithSpan("OrchestrationService.processQueuedJob")
    private void processQueuedJob(
        @SpanAttribute("job.id") String jobId,
        @SpanAttribute("tile.id") String tileId,
        TileSpec tileSpec
    ) {
        Span.current().setAttribute("service.name", "otelbrot-orchestrator");

        createWorkerJob(tileSpec, false);
        Span.current().addEvent("Queued job processed");
    }

    /**
     * Process a single queued job - convenience method
     */
    private void processQueuedJob(TileSpec tileSpec) {
        processQueuedJob(tileSpec.getJobId(), tileSpec.getTileId(), tileSpec);
    }

    /**
     * Calculate how many tiles a job will require
     */
    private int calculateTileCount(FractalJob job) {
        int tilesX = (int) Math.ceil((double) job.getWidth() / maxTileSize);
        int tilesY = (int) Math.ceil((double) job.getHeight() / maxTileSize);
        return tilesX * tilesY;
    }

    /**
     * Get the W3C traceparent from the current context
     */
    private String getTraceparent() {
        // Create a carrier for context propagation
        Map<String, String> carrier = new HashMap<>();

        try {
            // Get the current span to check if it's valid
            Span currentSpan = Span.current();
            if (currentSpan == null || currentSpan.equals(Span.getInvalid())) {
                logger.warn("No valid span found when getting trace context - creating a new one");
                
                // When no current span exists, create a default traceparent manually
                // Format: 00-traceId-spanId-01 (sampled)
                String traceId = generateRandomHexString(32); // 16 bytes trace ID
                String spanId = generateRandomHexString(16);  // 8 bytes span ID
                return "00-" + traceId + "-" + spanId + "-01";
            } else {
                logger.info(
                    "Current span to extract context from: traceId={}, spanId={}",
                    currentSpan.getSpanContext().getTraceId(),
                    currentSpan.getSpanContext().getSpanId()
                );
            }

            // Use the standard OTel propagator to inject the current context
            Context currentContext = Context.current();
            propagator.inject(currentContext, carrier, (c, k, v) -> c.put(k, v));

            String traceparent = carrier.getOrDefault("traceparent", "");
            if (traceparent.isEmpty()) {
                logger.warn("No traceparent found in carrier after injection! Creating a fallback value");
                
                // Fallback - get trace and span ID directly from current span
                String traceId = currentSpan.getSpanContext().getTraceId();
                String spanId = currentSpan.getSpanContext().getSpanId();
                boolean sampled = currentSpan.getSpanContext().isSampled();
                
                // Create a valid W3C traceparent
                traceparent = "00-" + traceId + "-" + spanId + "-" + (sampled ? "01" : "00");
                logger.info("Created fallback traceparent: {}", traceparent);
            } else {
                logger.info(
                    "Successfully extracted traceparent: {}",
                    traceparent
                );
            }

            // Log what we're injecting for debugging
            logger.debug("Full carrier contents: {}", carrier);

            // Return the traceparent value (standard W3C key)
            return traceparent;
        } catch (Exception e) {
            logger.error("Error getting traceparent", e);
            return "";
        }
    }
    
    /**
     * Generate a random hex string of specified length
     */
    private String generateRandomHexString(int length) {
        // Generate random bytes
        byte[] randomBytes = new byte[length / 2];
        new java.util.Random().nextBytes(randomBytes);
        
        // Convert to hex
        StringBuilder sb = new StringBuilder();
        for (byte b : randomBytes) {
            sb.append(String.format("%02x", b));
        }
        return sb.toString();
    }

    /**
     * Extract trace parent from a specific span using the OpenTelemetry API
     * Creates standard W3C traceparent format from the span context
     */
    private String getTraceParentFromSpan(Span span) {
        if (span == null || span.equals(Span.getInvalid())) {
            logger.warn("Invalid span when extracting trace parent");
            return "";
        }

        // Create a carrier to extract the trace context
        Map<String, String> carrier = new HashMap<>();

        // Create a context with this specific span and inject it into the carrier
        Context spanContext = Context.current().with(span);
        propagator.inject(spanContext, carrier, (c, k, v) -> c.put(k, v));

        String traceparent = carrier.get("traceparent");
        logger.debug("Extracted traceparent: {}", traceparent);

        return traceparent != null ? traceparent : "";
    }

    /**
     * Extract trace state from a specific span using the OpenTelemetry API
     */
    private String getTraceStateFromSpan(Span span) {
        if (span == null || span.equals(Span.getInvalid())) {
            logger.warn("Invalid span when extracting trace state");
            return "";
        }

        // Create a carrier to extract the trace context
        Map<String, String> carrier = new HashMap<>();

        // Create a context with this specific span and inject it into the carrier
        Context spanContext = Context.current().with(span);
        propagator.inject(spanContext, carrier, (c, k, v) -> c.put(k, v));

        String tracestate = carrier.get("tracestate");
        logger.debug("Extracted tracestate: {}", tracestate);

        return tracestate != null ? tracestate : "";
    }

    /**
     * Extract the current trace parent from the active span (legacy method)
     */
    private String getCurrentTraceParent() {
        // Get the current span to ensure proper trace context
        Span currentSpan = Span.current();
        if (currentSpan == null || currentSpan.equals(Span.getInvalid())) {
            logger.warn("No active span when extracting trace parent");
        } else {
            String traceId = currentSpan.getSpanContext().getTraceId();
            String spanId = currentSpan.getSpanContext().getSpanId();
            logger.info(
                "Current span when extracting trace parent: traceId={}, spanId={}",
                traceId,
                spanId
            );
        }

        // Create a carrier to extract the trace context
        Map<String, String> carrier = new HashMap<>();

        // Use the current context for trace propagation
        propagator.inject(Context.current(), carrier, (c, k, v) -> c.put(k, v));

        String traceParent = carrier.get("traceparent");
        logger.info("Extracted traceparent: {}", traceParent);

        return traceParent;
    }

    /**
     * Extract the current trace state from the active span (legacy method)
     */
    private String getCurrentTraceState() {
        // Create a carrier to extract the trace context
        Map<String, String> carrier = new HashMap<>();

        // Use the current context for trace propagation
        propagator.inject(Context.current(), carrier, (c, k, v) -> c.put(k, v));

        String traceState = carrier.get("tracestate");
        logger.info("Extracted trace state: {}", traceState);

        return traceState;
    }

    /**
     * Partition a job into tiles
     */
    private List<TileSpec> partitionIntoTiles(FractalJob job) {
        double centerX = job.getCenterX();
        double centerY = job.getCenterY();
        double zoom = job.getZoom();
        int width = job.getWidth();
        int height = job.getHeight();
        int maxIterations = job.getMaxIterations();
        String colorScheme = job.getColorScheme();
        String jobId = job.getJobId();

        // Calculate the boundaries of the view
        double xMin = centerX - zoom;
        double xMax = centerX + zoom;
        double yMin = centerY - zoom;
        double yMax = centerY + zoom;

        // Determine how many tiles we need in each dimension
        int tilesX = (int) Math.ceil((double) width / maxTileSize);
        int tilesY = (int) Math.ceil((double) height / maxTileSize);

        // Calculate tile size in original pixel space
        int tileWidth = (int) Math.ceil((double) width / tilesX);
        int tileHeight = (int) Math.ceil((double) height / tilesY);

        // Calculate tile size in coordinate space
        double tileRangeX = (xMax - xMin) / tilesX;
        double tileRangeY = (yMax - yMin) / tilesY;

        List<TileSpec> tiles = new ArrayList<>();

        // Create tiles
        for (int ty = 0; ty < tilesY; ty++) {
            for (int tx = 0; tx < tilesX; tx++) {
                // Calculate coordinates for this tile
                double tileXMin = xMin + tx * tileRangeX;
                double tileXMax = tileXMin + tileRangeX;
                double tileYMin = yMin + ty * tileRangeY;
                double tileYMax = tileYMin + tileRangeY;

                // Calculate pixel offsets for this tile
                int pixelStartX = tx * tileWidth;
                int pixelStartY = ty * tileHeight;

                // Calculate actual pixel dimensions for this tile (handling edge cases)
                int actualTileWidth = Math.min(tileWidth, width - pixelStartX);
                int actualTileHeight = Math.min(
                    tileHeight,
                    height - pixelStartY
                );

                // Create tile with trace propagation data
                TileSpec.Builder tileSpecBuilder = new TileSpec.Builder()
                    .jobId(jobId)
                    .tileId(UUID.randomUUID().toString())
                    .xMin(tileXMin)
                    .yMin(tileYMin)
                    .xMax(tileXMax)
                    .yMax(tileYMax)
                    .width(actualTileWidth)
                    .height(actualTileHeight)
                    .maxIterations(maxIterations)
                    .colorScheme(colorScheme)
                    .pixelStartX(pixelStartX)
                    .pixelStartY(pixelStartY);

                // Not setting trace context in TileSpec anymore - using environment variables
                // Context propagation happens when the Kubernetes job is created

                TileSpec tileSpec = tileSpecBuilder.build();

                tiles.add(tileSpec);
            }
        }

        return tiles;
    }
}<|MERGE_RESOLUTION|>--- conflicted
+++ resolved
@@ -15,16 +15,8 @@
 import io.opentelemetry.api.trace.Tracer;
 import io.opentelemetry.context.Context;
 import io.opentelemetry.context.propagation.TextMapPropagator;
-<<<<<<< HEAD
-import org.slf4j.Logger;
-import org.slf4j.LoggerFactory;
-import org.springframework.beans.factory.annotation.Value;
-import org.springframework.stereotype.Service;
-
-=======
 import io.opentelemetry.instrumentation.annotations.SpanAttribute;
 import io.opentelemetry.instrumentation.annotations.WithSpan;
->>>>>>> 7bbff772
 import java.time.ZonedDateTime;
 import java.time.temporal.ChronoUnit;
 import java.util.ArrayList;
@@ -455,192 +447,6 @@
     /**
      * Create a Kubernetes job for a worker, with concurrency control
      */
-<<<<<<< HEAD
-    private synchronized void createWorkerJob(TileSpec tileSpec, boolean isPriority) {
-        // First check if we have a current span
-        Span currentSpan = Span.current();
-        Context currentContext = Context.current();
-        
-        // Log detailed information about the current context to debug trace propagation
-        if (currentSpan != null && !currentSpan.equals(Span.getInvalid())) {
-            logger.info("Creating worker job with current span: traceId={}, spanId={}", 
-                currentSpan.getSpanContext().getTraceId(),
-                currentSpan.getSpanContext().getSpanId());
-        } else {
-            logger.warn("No current span found when creating worker job");
-        }
-        
-        // Always make our spans have valid trace IDs by using a new context if the current one is invalid
-        Context parentContext = currentContext;
-        if (currentSpan == null || currentSpan.equals(Span.getInvalid())) {
-            // Create a completely new trace
-            parentContext = Context.root();
-            logger.warn("Creating new trace for worker job - no parent context available");
-        }
-        
-        // Create a span for this operation with a valid parent context
-        Span span = tracer.spanBuilder("OrchestrationService.createWorkerJob")
-                .setParent(parentContext)
-                .setAttribute("job.id", tileSpec.getJobId())
-                .setAttribute("tile.id", tileSpec.getTileId())
-                .setAttribute("tile.priority", isPriority ? "high" : "normal")
-                .startSpan();
-                
-        logger.info("Created worker job span: traceId={}, spanId={}", 
-            span.getSpanContext().getTraceId(), 
-            span.getSpanContext().getSpanId());
-        try {
-            // Check if we're at maximum worker capacity and this is not a priority job
-            int maxWorkers = Math.min(getAvailableCores(), maxConcurrentWorkers);
-            
-            if (activeWorkerCount >= maxWorkers && !isPriority) {
-                logger.info("Deferring worker job for tile {} due to reaching max concurrency ({}/{})", 
-                    tileSpec.getTileId(), activeWorkerCount, maxWorkers);
-                
-                // For non-priority jobs, defer creation and return - they'll be created
-                // as workers complete and capacity becomes available
-                addToJobQueue(tileSpec);
-                return;
-            }
-            
-            // Generate unique name for the job
-            String jobId = tileSpec.getJobId();
-            String tileId = tileSpec.getTileId();
-            // Safely handle strings that might be shorter than 8 characters
-            String jobIdPrefix = jobId.length() >= 8 ? jobId.substring(0, 8) : jobId;
-            String tileIdPrefix = tileId.length() >= 8 ? tileId.substring(0, 8) : tileId;
-            String name = "fractal-" + jobIdPrefix + "-" + tileIdPrefix;
-            
-            // Create labels
-            Map<String, String> labels = new HashMap<>();
-            labels.put("app", "otelbrot-worker");
-            labels.put("fractal-job-id", jobId);
-            labels.put("fractal-tile-id", tileId);
-            labels.put("priority", isPriority ? "high" : "normal");
-
-            Map<String, String> annotations = new HashMap<>();
-            annotations.put("instrumentation.opentelemetry.io/inject-java", enableAgent);
-            logger.info("Setting OpenTelemetry annotations: {}", annotations);
-            
-            // Add a TTL for automatic cleanup if we're not manually cleaning up
-            Integer ttlSecondsAfterFinished = cleanupCompletedJobs ? null : 300; // 5 minutes TTL
-            
-            // Create the job
-            Job job = new JobBuilder()
-                    .withNewMetadata()
-                        .withName(name)
-                        .withLabels(labels)
-                        .withAnnotations(annotations)
-                    .endMetadata()
-                    .withNewSpec()
-                        .withBackoffLimit(2)
-                        .withTtlSecondsAfterFinished(ttlSecondsAfterFinished)
-                        .withNewTemplate()
-                            .withNewMetadata()
-                                .withLabels(labels)
-                                .withAnnotations(annotations) 
-                            .endMetadata()
-                            .withNewSpec()
-                                .withRestartPolicy("Never")
-                                .addNewVolume()
-                                    .withName("otel-agent-config-volume")
-                                    .withNewConfigMap()
-                                        .withName("otel-agent-worker-config")
-                                    .endConfigMap()
-                                .endVolume()
-                                .addNewContainer()
-                                    .withName("worker")
-                                    .withImage(workerImage)
-                                    .withImagePullPolicy("IfNotPresent")
-                                    .addNewVolumeMount()
-                                        .withName("otel-agent-config-volume")
-                                        .withMountPath("/etc/otel")
-                                    .endVolumeMount()
-                                    .addNewEnv()
-                                        .withName("OTEL_EXPERIMENTAL_CONFIG_FILE")
-                                        .withValue("/etc/otel/otel-agent-worker-config.yaml")
-                                    .endEnv()
-                                    .addNewEnv()
-                                        .withName("TILE_SPEC_JOB_ID")
-                                        .withValue(tileSpec.getJobId())
-                                    .endEnv()
-                                    .addNewEnv()
-                                        .withName("TILE_SPEC_TILE_ID")
-                                        .withValue(tileSpec.getTileId())
-                                    .endEnv()
-                                    .addNewEnv()
-                                        .withName("TILE_SPEC_X_MIN")
-                                        .withValue(String.valueOf(tileSpec.getXMin()))
-                                    .endEnv()
-                                    .addNewEnv()
-                                        .withName("TILE_SPEC_Y_MIN")
-                                        .withValue(String.valueOf(tileSpec.getYMin()))
-                                    .endEnv()
-                                    .addNewEnv()
-                                        .withName("TILE_SPEC_X_MAX")
-                                        .withValue(String.valueOf(tileSpec.getXMax()))
-                                    .endEnv()
-                                    .addNewEnv()
-                                        .withName("TILE_SPEC_Y_MAX")
-                                        .withValue(String.valueOf(tileSpec.getYMax()))
-                                    .endEnv()
-                                    .addNewEnv()
-                                        .withName("TILE_SPEC_WIDTH")
-                                        .withValue(String.valueOf(tileSpec.getWidth()))
-                                    .endEnv()
-                                    .addNewEnv()
-                                        .withName("TILE_SPEC_HEIGHT")
-                                        .withValue(String.valueOf(tileSpec.getHeight()))
-                                    .endEnv()
-                                    .addNewEnv()
-                                        .withName("TILE_SPEC_MAX_ITERATIONS")
-                                        .withValue(String.valueOf(tileSpec.getMaxIterations()))
-                                    .endEnv()
-                                    .addNewEnv()
-                                        .withName("TILE_SPEC_COLOR_SCHEME")
-                                        .withValue(tileSpec.getColorScheme())
-                                    .endEnv()
-                                    .addNewEnv()
-                                        .withName("TILE_SPEC_PIXEL_START_X")
-                                        .withValue(String.valueOf(tileSpec.getPixelStartX()))
-                                    .endEnv()
-                                    .addNewEnv()
-                                        .withName("TILE_SPEC_PIXEL_START_Y")
-                                        .withValue(String.valueOf(tileSpec.getPixelStartY()))
-                                    .endEnv()
-                                    
-                                    // Add OpenTelemetry trace context using W3C standard environment variables
-                                    .addNewEnv()
-                                        .withName("TRACEPARENT")
-                                        .withValue(getTraceParentFromSpan(span))
-                                    .endEnv()
-                                    .addNewEnv()
-                                        .withName("TRACESTATE")
-                                        .withValue(getTraceStateFromSpan(span))
-                                    .endEnv()
-                                    .withNewResources()
-                                        .addToRequests("cpu", new io.fabric8.kubernetes.api.model.Quantity(workerCpuRequest))
-                                        .addToRequests("memory", new io.fabric8.kubernetes.api.model.Quantity(workerMemoryRequest))
-                                        .addToLimits("cpu", new io.fabric8.kubernetes.api.model.Quantity("1000m"))
-                                        .addToLimits("memory", new io.fabric8.kubernetes.api.model.Quantity("1024Mi"))
-                                    .endResources()
-                                .endContainer()
-                            .endSpec()
-                        .endTemplate()
-                    .endSpec()
-                    .build();
-            
-            // Create the job in Kubernetes with correct namespace
-            kubernetesClient.batch().v1().jobs().inNamespace(namespace).resource(job).create();
-            
-            // Increment active worker count
-            activeWorkerCount++;
-            
-            logger.info("Created worker job: {} for tile: {} (active workers: {})", 
-                name, tileId, activeWorkerCount);
-        } finally {
-            span.end();
-=======
     @WithSpan("OrchestrationService.createWorkerJob")
     private synchronized void createWorkerJob(
         @SpanAttribute("job.id") String jobId,
@@ -665,7 +471,6 @@
             // as workers complete and capacity becomes available
             addToJobQueue(tileSpec);
             return;
->>>>>>> 7bbff772
         }
 
         // Generate unique name for the job
